--- conflicted
+++ resolved
@@ -17,11 +17,9 @@
   prometheus.yaml: |
     global:
       scrape_interval: 5s
-<<<<<<< HEAD
 
     rule_files:
     - '/etc/prometheus-rules/alert.rules'
-
     # Alerting specifies settings related to the Alertmanager.
     alerting:
       alertmanagers:
@@ -40,10 +38,9 @@
         - source_labels: [__meta_kubernetes_pod_container_port_number]
           regex:
           action: drop
+          
+    scrape_configs:
 
-=======
->>>>>>> 7064f4c6
-    scrape_configs:
     # prometheus-meta job is added separately because prometheus-meta has a
     # web.external-url of INGRESS_IP/prometheus-meta/
     - job_name: prometheus-meta
