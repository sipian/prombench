--- conflicted
+++ resolved
@@ -2,24 +2,18 @@
 
 ![Prombench Design](design.svg)
 
-<<<<<<< HEAD
-It runs with [Prow CI](https://github.com/kubernetes/test-infra/blob/master/prow/) on a [Google Kubernetes Engine Cluster](https://cloud.google.com/kubernetes-engine/) and it is designed in a way to support deploying on different k8s providers if needed.
-=======
-It runs with [Prow CI](https://github.com/kubernetes/test-infra/blob/master/prow/) on a [Google Kubernetes Engine Cluster](https://cloud.google.com/kubernetes-engine/). <br/>
-It is designed for supporting more k8s providers in mind.
->>>>>>> 7aabe8b1
+It runs with [Prow CI](https://github.com/kubernetes/test-infra/blob/master/prow/) on a [Google Kubernetes Engine Cluster](https://cloud.google.com/kubernetes-engine/).
+It is designed to support adding more k8s providers.
+
 
 Long term plans are to use the [prombench cli tool](cmd/prombench) to deploy and manage everything, but at the moment the  k8s golang client doesn't support `CustomResourceDefinition` objects so for those it uses `kubectl`.
 
 ## Prerequisites 
 - Create a new Google cloud project - `prometheus-ci`
 - Create a [Service Account](https://cloud.google.com/kubernetes-engine/docs/tutorials/authenticating-to-cloud-platform#step_3_create_service_account_credentials) on GKE with role `Kubernetes Engine Service Agent & Kubernetes Engine Admin` and download the json file.
-<<<<<<< HEAD
-- [Create a GCS bucket](https://console.cloud.google.com/storage/) `prow` in the same project which will be used for the [pod-utilities](https://github.com/kubernetes/test-infra/blob/master/prow/pod-utilities.md).
-=======
 - Generate a github auth token that will be used to authenticate when sending requests to the github api.
 Login with the [Prombot account](https://github.com/prombot) and generate a [new auth token](https://github.com/settings/tokens) with permissions:*public_repo, read:org, write:discussion*.
->>>>>>> 7aabe8b1
+
 
 - Set some env variable which will be used in the commands below.
 ```
@@ -31,15 +25,11 @@
 export GITHUB_REPO=prometheus
 export GRAFANA_ADMIN_PASSWORD=$(openssl rand -hex 20)
 export HMAC_TOKEN=$(openssl rand -hex 20)
-<<<<<<< HEAD
-```
-=======
 export OAUTH_TOKEN=***Replace with the generated token from github***
 export GCLOUD_SERVICEACCOUNT_CLIENTID=<client_id from the service-account.json>
 ```
-**Note:** The `#GCLOUD_SERVICEACCOUNT_CLIENTID` is used to grant `cluster-admin-rights` to the `service-account` to be able to create RBAC roles which account is used by the `prombench` tool when managing the cluster for each job.
+**Note:** The `#GCLOUD_SERVICEACCOUNT_CLIENTID` is used to grant `cluster-admin-rights` to the `service-account` which needs to create RBAC roles. The `service-account` is used by the `prombench` tool when managing the cluster for each job.
 
->>>>>>> 7aabe8b1
 ## Prow Setup.
 
 - Create the main k8s cluster to deploy the Prow components.
@@ -48,7 +38,6 @@
 ./prombench gke cluster create -a $AUTH_FILE -v PROJECT_ID:$PROJECT_ID \
 -v ZONE:$ZONE -v CLUSTER_NAME:$CLUSTER_NAME -f components/prow/cluster.yaml
 ```
-<<<<<<< HEAD
 - Add all required tokens as k8s secrets.
   * hmac is used when verifying requests from github.
   * oauth is used when sending requests to the github api.
@@ -59,37 +48,7 @@
 -v HMAC_TOKEN="$(echo $HMAC_TOKEN | base64)" \
 -v OAUTH_TOKEN="$(echo $OAUTH_TOKEN | base64)" \
 -v GKE_AUTH="$(cat $AUTH_FILE | base64 -w 0)"
-=======
 
-- Initialize kubectl with cluster login credentials.
-```
-gcloud container clusters get-credentials $CLUSTER_NAME --zone=$ZONE
-```
-- Add an auth token that will be used to authenticate when sending requests to the github api.
-For this we will generate a [new auth token](https://github.com/settings/tokens) from the [Prombot account](https://github.com/prombot) which has access to all repos in the Prometheus org.
-
-```
-kubectl create secret generic oauth-token --from-literal=oauth=***genratedToken***
-```
-
-- Add a github webhook to receive the events.
-  * Content Type: json
-  * Send Everything
-   * Secret: `echo $HMAC_TOKEN`
-```
-http://prombench.prometheus.io/hook
-```
-the ip DNS record will be added once we get it from the ingress deployment in the following steps.
-
-- Add the $HMAC_TOKEN as a secret in the prow cluster as this will be used to authenticate the webhooks requests.
-```
-kubectl create secret generic hmac-token --from-literal=hmac=$HMAC_TOKEN
-```
-
-- Add the service-account json file as a kubernetes secret.
-```
-kubectl create secret generic service-account --from-file=service-account.json=$AUTH_FILE
->>>>>>> 7aabe8b1
 ```
 - Add an auth token that will be used to authenticate when sending requests to the github api.
 For this we will generate a [new auth token](https://github.com/settings/tokens) from the [Prombot account](https://github.com/prombot) which has access to all repos in the Prometheus org.
@@ -100,11 +59,8 @@
    * Secret: `echo $HMAC_TOKEN`
   * Payload URL: http://prombench.prometheus.io/hook
 
-<<<<<<< HEAD
-the ip DNS record for http://prombench.prometheus.io/hook will be added once we get it from the ingress deployment in one of the following steps.
+The ip DNS record for `prombench.prometheus.io` will be added once we get it from the ingress deployment in the following steps.
 
-=======
->>>>>>> 7aabe8b1
 - Deploy all internal prow components and the [nginx-ingress-controller](https://github.com/kubernetes/ingress-nginx) which will be used to access all public components.
 ```
 ./prombench gke resource apply -a $AUTH_FILE -v ZONE:$ZONE -v CLUSTER_NAME:$CLUSTER_NAME \
